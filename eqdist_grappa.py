#!/usr/bin/env python3
# -*- coding: utf-8 -*-

"""
File: eqdist_grappa.py

Description: This script contains functions for GRAPPA algorithm-based MRI image reconstruction. 
             It includes functions for calibrating 2D GRAPPA weights, and interpolating k-space data 
             based on image domain operation, which is faster than common k-space implementation.
             But this only works for Cartesian 2D data with equidistant undersampling.

Author: Mengye Lyu, Shenzhen Technology University
Email: lvmengye@gmail.com or lvmengye@sztu.edu.cn
Created Date: 24, March, 2024
Last Modified: 24, March, 2024
Version: 1.0

Requirements:
    - Python 3.x
    - NumPy library for numerical operations

Reference:
    Magn Reson Med. 2009 Jun;61(6):1425-33. doi: 10.1002/mrm.21922.
    HTGRAPPA: real-time B1-weighted image domain TGRAPPA reconstruction.
    Saybasili H, Kellman P, Griswold MA, Derbyshire JA, Guttman MA.
"""

# Import necessary libraries
import numpy as np
from numpy.fft import fft, fft2 as fft2d, ifft2 as ifft2d, ifft, ifftshift, fftshift
# https://github.com/mylyu/pymrghost/blob/main/mrfft.py
from mrfft import fft2c, ifft2c, sos

'''
or use code below
def ifftc(x, axis=- 1):
    return fftshift(ifft(ifftshift(x), axis=axis, norm="ortho"))
def fft2c(x, axes=(- 2, - 1)):
    res = fftshift(fft2d(ifftshift(x), axes=axes, norm="ortho"))
    return res
def sos(x, axis=- 1):
    res = np.sqrt(np.sum(np.abs(x)**2, axis=axis))
    return res
'''

def GRAPPA_calibrate_weights_2d(calibration_data_kxkyc, acc_factors_2d, 
                                block_size=(4,4), regularization_factor=0.001, coil_axis=-1):
    """
    Calculate 2D GRAPPA weights (both kx and ky used) with L2 norm regularization.
    
    Args:
        calibration_data_kxkyc (ndarray): Calibration data with dimensions (mat_size1, mat_size2, Ncoil).
        acc_factors_2d (tuple): Acceleration factors in the kx and ky directions.
        block_size (tuple, optional): Block size (number of points as source data) for GRAPPA weights calculation. Defaults to (4,4).
        regularization_factor (float, optional): Regularization factor for L2 norm regularization. Defaults to 0.001.
    
    Returns:
        ndarray: 2D GRAPPA weights with dimensions (acc_factor1 * acc_factor2 - 1, Ncoil, block_size1 * block_size2 * Ncoil).
    """
    block_size1, block_size2 = block_size
    acc_factor1, acc_factor2 = acc_factors_2d
    print('regularization_factor', regularization_factor)
    block_size1 = (np.ceil(block_size1 / 2) * 2).astype(int)
    block_size2 = (np.ceil(block_size2 / 2) * 2).astype(int)

    calibration_data_kxkyc = np.moveaxis(calibration_data_kxkyc, coil_axis, -1)
    
    mat_size1, mat_size2, Ncoil = calibration_data_kxkyc.shape

    margin_top_dim1 = acc_factor1 * (block_size1 // 2 + 1)
    margin_bottom_dim1 = acc_factor1 * (block_size1 // 2 + 1)
    margin_left_dim2 = acc_factor2 * (block_size2 // 2 + 1)
    margin_right_dim2 = acc_factor2 * (block_size2 // 2 + 1)
    targetdim1_range = np.arange(margin_top_dim1-1, mat_size1 - margin_bottom_dim1 + 1)
    targetdim2_range = np.arange(margin_left_dim2-1, mat_size2 - margin_right_dim2 + 1)

    GRAPPA_weights = np.zeros((acc_factor1 * acc_factor2 - 1, Ncoil, block_size1 * block_size2 * Ncoil), dtype=np.complex64)

    Ntargetdim1 = len(targetdim1_range)
    Ntargetdim2 = len(targetdim2_range)

    # Coefficient calculation using ACS lines
    for iCoil in range(Ncoil):
        for iType in range(1, acc_factor1 * acc_factor2):  # index away from last sample in upper left direction
            y, x = np.divmod(iType, acc_factor1)
            iPattern_dim1 = x
            iPattern_dim2 = y
            TargetLines = calibration_data_kxkyc[np.ix_(targetdim1_range, targetdim2_range, [iCoil])]
            TargetLines = TargetLines.flatten()

            SourceLines_thisPattern = np.zeros((block_size1, block_size2, Ntargetdim1, Ntargetdim2, Ncoil), 
                                               dtype=np.complex64)
            for iBlock in range(block_size1):
                for iColumn in range(block_size2):
                    iBlock_offset = -iPattern_dim1 - acc_factor1 * (block_size1 // 2 - 1) + (iBlock) * acc_factor1
                    iColumn_offset = -iPattern_dim2 - acc_factor2 * (block_size2 // 2 - 1) + (iColumn) * acc_factor2
                    SourceLines_thisPattern[iBlock, iColumn] = calibration_data_kxkyc[
                        np.ix_(targetdim1_range + iBlock_offset, targetdim2_range + iColumn_offset, range(Ncoil))]
            SourceMatrix_thisPattern = np.transpose(SourceLines_thisPattern,[2,3,0,1,4]).reshape(Ntargetdim1 * Ntargetdim2, block_size1 * block_size2 * Ncoil)
            
            # L2 norm regularize
            A = SourceMatrix_thisPattern
            AHA = A.conj().T @ A
            reduced_eye = np.diag(np.abs(np.diag(AHA)) > 0)
            n_alias = np.sum(reduced_eye)
            scaled_reg_factor = regularization_factor * np.trace(AHA) / n_alias
            coefficient = np.linalg.solve(AHA + reduced_eye * scaled_reg_factor, A.conj().T @ TargetLines)
            GRAPPA_weights[iType - 1, iCoil] = coefficient

    return GRAPPA_weights


def getGrappaImageSpaceCoilCoeff_2d(block_size1, block_size2, mat_size1, mat_size2, 
                                    acc_factor1, acc_factor2, GRAPPA_weights):
    """
    Convert GRAPPA weights into image space unmixing maps.

    Args:
        block_size1 (int): Size of the block in the first dimension.
        block_size2 (int): Size of the block in the second dimension.
        mat_size1 (int): Size of the output image in the first dimension.
        mat_size2 (int): Size of the output image in the second dimension.
        acc_factor1 (int): Acceleration factor in the first dimension.
        acc_factor2 (int): Acceleration factor in the second dimension.
        GRAPPA_weights (ndarray): GRAPPA weights.

    Returns:
        ndarray: Image space unmixing maps.

    """
    Ncoil = GRAPPA_weights.shape[1]

    new_weights_full_sumPattern = np.zeros((mat_size1, mat_size2, Ncoil, Ncoil), dtype=np.complex64)
    center_ky = mat_size1 // 2
    center_kx = mat_size2 // 2

    new_weights = np.reshape(GRAPPA_weights,(acc_factor1 * acc_factor2 - 1, Ncoil, block_size1, block_size2, Ncoil))
    new_weights = np.transpose(new_weights, (0, 2, 3, 1, 4))

    ky2use_closest2Lastsampled = np.arange(center_ky + 1 + acc_factor1 * (block_size1 // 2 - 1), center_ky - acc_factor1 * (block_size1 // 2), -acc_factor1)
    kx2use_closest2Lastsampled = np.arange(center_kx + 1 + acc_factor2 * (block_size2 // 2 - 1), center_kx - acc_factor2 * (block_size2 // 2), -acc_factor2)

    for iTypes in range(acc_factor1 * acc_factor2 - 1):
        y, x = divmod(iTypes+1, acc_factor1)
        iTypes_dim1 = x
        iTypes_dim2 = y
        shift_relative2firstType_dim1 = iTypes_dim1-1
        shift_relative2firstType_dim2 = iTypes_dim2-1
        ky2use = ky2use_closest2Lastsampled + shift_relative2firstType_dim1
        kx2use = kx2use_closest2Lastsampled + shift_relative2firstType_dim2

        new_weights_full_sumPattern[np.ix_(ky2use, kx2use)] += np.squeeze(new_weights[iTypes])

    for iCoil in range(Ncoil):
        new_weights_full_sumPattern[center_ky, center_kx, iCoil, iCoil] = 1

    GrappaUnmixingMap = ifft2c(new_weights_full_sumPattern,axes=(0,1)) * np.sqrt(mat_size1 * mat_size2)

    return GrappaUnmixingMap


def GRAPPA_interpolate_imageSpace_2d(undersampled_kspace_kxkyc, acc_factors_2d, block_size, 
                                     GRAPPA_weights, unmixing_map_coilWise=None, coil_axis=-1):
    """
    Performs GRAPPA interpolation in image space for 2D data.

    Parameters:
    - undersampled_kspace_kxkyc: numpy array
        The undersampled k-space data of shape (mat_size1, mat_size2, Ncoil).
    - acc_factors_2d: tuple
        The acceleration factors in the two dimensions (acc_factor1, acc_factor2).
    - block_size: tuple
        The block size in the two dimensions (block_size1, block_size2).
    - GRAPPA_weights: numpy array
        The GRAPPA weights used for interpolation.
    - unmixing_map_coilWise: numpy array, optional
        The coil-wise unmixing map. If not provided, it will be recalculated.

    Returns:
    - recon_kspace_kxkyc: numpy array
        The reconstructed k-space data of shape (mat_size1, mat_size2, Ncoil).
    - image_coilcombined_sos: numpy array
        The coil-combined image using sum of squares of shape (mat_size1, mat_size2).
    - unmixing_map_coilWise: numpy array
        The coil-wise unmixing map used for interpolation of shape (block_size1, block_size2, Ncoil, Ncoil).

    Reference:
    Magn Reson Med. 2009 Jun;61(6):1425-33. doi: 10.1002/mrm.21922.
    HTGRAPPA: real-time B1-weighted image domain TGRAPPA reconstruction.
    Saybasili H, Kellman P, Griswold MA, Derbyshire JA, Guttman MA.
    """
    acc_factor1, acc_factor2 = acc_factors_2d
    block_size1, block_size2 = block_size
    block_size1 = (np.ceil(block_size1 / 2) * 2).astype(int)
    block_size2 = (np.ceil(block_size2 / 2) * 2).astype(int)
    # Initialize variables
    undersampled_kspace_kxkyc = np.moveaxis(undersampled_kspace_kxkyc, coil_axis, -1)
    mat_size1, mat_size2, Ncoil = undersampled_kspace_kxkyc.shape
    if unmixing_map_coilWise is None:
        print('Recalculate GRAPPA unmixing map')
        unmixing_map_coilWise = getGrappaImageSpaceCoilCoeff_2d(block_size1, block_size2, 
                                                                mat_size1, mat_size2, acc_factor1, acc_factor2, 
                                                                GRAPPA_weights)
    else:
        print('using provided unmixing map')

    # identify the location of the first sampled point on each axis.
    firstAcquirePoint_ky = np.nonzero(np.sum(np.abs(undersampled_kspace_kxkyc[:, :, 0]), axis=1))[0][0]
    firstAcquirePoint_kx = np.nonzero(np.sum(np.abs(undersampled_kspace_kxkyc[:, :, 0]), axis=0))[0][0]
    # Remove ACS lines if any before deconvolution, we will fill them in later.
    ksp_tmp = undersampled_kspace_kxkyc[firstAcquirePoint_ky::acc_factor1, firstAcquirePoint_kx::acc_factor2, :]
    recon_kspace_kxkyc = np.zeros_like(undersampled_kspace_kxkyc)
    recon_kspace_kxkyc[firstAcquirePoint_ky::acc_factor1, firstAcquirePoint_kx::acc_factor2, :] = ksp_tmp

    # Deconvolution
    I_aliased = ifft2c(recon_kspace_kxkyc,axes=(0,1))

    I_coils = np.zeros((mat_size1, mat_size2, Ncoil), dtype=I_aliased.dtype)   
    for ii in range(Ncoil):
        I_coils[:, :, ii] = np.sum(I_aliased * unmixing_map_coilWise[:, :, ii, :], axis=2)

    # Forward Fourier Transform to get back to k-space
    recon_kspace_kxkyc = fft2c(I_coils,axes=(0,1))

    # Refilling ACS lines
    acquired_positions = undersampled_kspace_kxkyc != 0
    recon_kspace_kxkyc[acquired_positions] = undersampled_kspace_kxkyc[acquired_positions]

    # Coil combination using sum of squares
    image_coilcombined_sos = sos(ifft2c(recon_kspace_kxkyc), -1)
    
    # handle dimentions as input
    recon_kspace_kxkyc = np.moveaxis(recon_kspace_kxkyc, -1, coil_axis)
<<<<<<< HEAD
    return recon_kspace_kxkyc, image_coilcombined_sos, unmixing_map_coilWise


def GRAPPA_interpolate_kSpace_2d(undersampled_kspace_kxkyc, acc_factors_2d, block_size, grappa_weights):
    """
    Interpolates missing k-space data using 2D GRAPPA for equidistant undersampling.
    
    Args:
        undersampled_kspace_kxkyc (ndarray): The undersampled k-space data.
        acc_factors_2d (tuple): Acceleration factors in the two dimensions.
        block_size (tuple): Block size in the two dimensions.
        grappa_weights (ndarray): Precomputed GRAPPA weights for interpolation.
    
    Returns:
        tuple: A tuple containing:
            - image_recon_sos (ndarray): The reconstructed image using Sum of Squares.
            - kspace_coils (ndarray): The interpolated k-space data.
    """
    acc_factor1, acc_factor2 = acc_factors_2d
    block_size1, block_size2 = block_size
    mat_size1, mat_size2, Ncoil = undersampled_kspace_kxkyc.shape

    margin_top_dim1 = acc_factor1 * (block_size1 // 2 + 1)
    margin_bottom_dim1 = margin_top_dim1
    margin_left_dim2 = acc_factor2 * (block_size2 // 2 + 1)
    margin_right_dim2 = margin_left_dim2

    padded_data = np.pad(undersampled_kspace_kxkyc, ((margin_top_dim1, margin_bottom_dim1), (margin_left_dim2, margin_right_dim2), (0, 0)), mode='constant', constant_values=0)

    first_acquired_ky = np.nonzero(np.sum(np.abs(undersampled_kspace_kxkyc[:, :, 0]), axis=1))[0][0]
    first_acquired_kx = np.nonzero(np.sum(np.abs(undersampled_kspace_kxkyc[:, :, 0]), axis=0))[0][0]
    acquired_lines_dim1 = np.arange(first_acquired_ky, mat_size1, acc_factor1)
    acquired_lines_dim2 = np.arange(first_acquired_kx, mat_size2, acc_factor2)

    for iCoil in range(Ncoil):
        for iType in range(1, acc_factor1 * acc_factor2):
            y, x = np.divmod(iType, acc_factor1)
            iPattern_dim1 = x
            iPattern_dim2 = y

            targetdim1_range = acquired_lines_dim1 + iPattern_dim1
            targetdim2_range = acquired_lines_dim2 + iPattern_dim2

            source_lines = np.zeros((block_size1, block_size2, len(targetdim1_range), len(targetdim2_range), Ncoil), dtype=complex)

            for iBlock in range(block_size1):
                for iColumn in range(block_size2):
                    block_offset = -iPattern_dim1 - acc_factor1 * (block_size1 // 2 - 1) + iBlock * acc_factor1
                    column_offset = -iPattern_dim2 - acc_factor2 * (block_size2 // 2 - 1) + iColumn * acc_factor2
                    indices_1 = targetdim1_range + margin_top_dim1 + block_offset
                    indices_2 = targetdim2_range + margin_left_dim2 + column_offset
                    source_lines[iBlock, iColumn, :, :, :] = padded_data[np.ix_(indices_1, indices_2, range(Ncoil))]

            source_matrix = np.transpose(source_lines, (2, 3, 0, 1, 4)).reshape(len(targetdim1_range) * len(targetdim2_range), block_size1 * block_size2 * Ncoil)
            interpolated_k_space = source_matrix @ grappa_weights[iType - 1, iCoil, :].flatten()
            padded_data[np.ix_(targetdim1_range + margin_top_dim1, targetdim2_range + margin_left_dim2, [iCoil])] = interpolated_k_space.reshape((len(targetdim1_range), len(targetdim2_range), 1))

    kspace_coils = padded_data[margin_top_dim1:-margin_bottom_dim1, margin_left_dim2:-margin_right_dim2, :]
    kspace_coils[undersampled_kspace_kxkyc != 0] = undersampled_kspace_kxkyc[undersampled_kspace_kxkyc != 0]

    image_recon_sos = np.sqrt(np.sum(np.abs(np.fft.ifft2(kspace_coils)) ** 2, axis=2))

    return image_recon_sos, kspace_coils
=======
    
    return recon_kspace_kxkyc, image_coilcombined_sos, unmixing_map_coilWise
>>>>>>> e2d0df3b
<|MERGE_RESOLUTION|>--- conflicted
+++ resolved
@@ -231,7 +231,7 @@
     
     # handle dimentions as input
     recon_kspace_kxkyc = np.moveaxis(recon_kspace_kxkyc, -1, coil_axis)
-<<<<<<< HEAD
+    
     return recon_kspace_kxkyc, image_coilcombined_sos, unmixing_map_coilWise
 
 
@@ -294,8 +294,4 @@
 
     image_recon_sos = np.sqrt(np.sum(np.abs(np.fft.ifft2(kspace_coils)) ** 2, axis=2))
 
-    return image_recon_sos, kspace_coils
-=======
-    
-    return recon_kspace_kxkyc, image_coilcombined_sos, unmixing_map_coilWise
->>>>>>> e2d0df3b
+    return image_recon_sos, kspace_coils